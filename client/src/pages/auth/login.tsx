
import { useState } from 'react';
import { useLocation } from 'wouter';
import { Link } from 'wouter';
import { useAuth } from '@/context/auth-context';
import { useForm } from 'react-hook-form';
import { zodResolver } from '@hookform/resolvers/zod';
import { z } from 'zod';
import {
  Form,
  FormControl,
  FormField,
  FormItem,
  FormLabel,
  FormMessage,
} from '@/components/ui/form';
import { Input } from '@/components/ui/input';
import { Button } from '@/components/ui/button';
import { Card, CardContent, CardDescription, CardFooter, CardHeader, CardTitle } from '@/components/ui/card';

const loginSchema = z.object({
  email: z.string().email('Email inválido'),
  password: z.string().min(1, 'Senha é obrigatória'),
});

type LoginFormValues = z.infer<typeof loginSchema>;

export default function Login() {
<<<<<<< HEAD
  // DIAGNÓSTICO: Log de carregamento da página de login
  console.log('🚪 [LOGIN-PAGE]', {
    url: window.location.href,
    reason: 'página de login carregada',
    timestamp: new Date().toISOString()
  });

=======
  console.log('🚪 [LOGIN] Página de login carregada');
  
>>>>>>> 36ef2f60
  const { login, isAuthenticated } = useAuth();
  const [, navigate] = useLocation();
  const [isSubmitting, setIsSubmitting] = useState(false);

  const form = useForm<LoginFormValues>({
    resolver: zodResolver(loginSchema),
    defaultValues: {
      email: '',
      password: '',
    },
  });

  // Redirect if already authenticated
  if (isAuthenticated) {
    navigate('/');
    return null;
  }

  const onSubmit = async (values: LoginFormValues) => {
    try {
      setIsSubmitting(true);
      await login(values.email, values.password);
      navigate('/');
    } catch (error) {
      console.error('Erro no login:', error);
    } finally {
      setIsSubmitting(false);
    }
  };

  return (
    <div className="min-h-screen flex items-center justify-center bg-gray-50 py-12 px-4 sm:px-6 lg:px-8">
      <Card className="w-full max-w-md">
        <CardHeader className="space-y-1">
          <CardTitle className="text-2xl text-center">Entrar</CardTitle>
          <CardDescription className="text-center">
            Entre com sua conta para acessar o Partiu Saara
          </CardDescription>
        </CardHeader>
        <CardContent>
          <Form {...form}>
            <form onSubmit={form.handleSubmit(onSubmit)} className="space-y-4">
              <FormField
                control={form.control}
                name="email"
                render={({ field }) => (
                  <FormItem>
                    <FormLabel>Email</FormLabel>
                    <FormControl>
                      <Input placeholder="seu@email.com" {...field} />
                    </FormControl>
                    <FormMessage />
                  </FormItem>
                )}
              />
              <FormField
                control={form.control}
                name="password"
                render={({ field }) => (
                  <FormItem>
                    <FormLabel>Senha</FormLabel>
                    <FormControl>
                      <Input type="password" placeholder="Sua senha" {...field} />
                    </FormControl>
                    <FormMessage />
                  </FormItem>
                )}
              />
              <Button 
                type="submit" 
                className="w-full bg-primary text-white hover:bg-primary/90"
                disabled={isSubmitting}
              >
                {isSubmitting ? 'Entrando...' : 'Entrar'}
              </Button>
            </form>
          </Form>
        </CardContent>
        <CardFooter className="flex flex-col space-y-2">
          <div className="text-sm text-center">
            Ainda não possui uma conta?{' '}
            <Link to="/register" className="text-primary hover:underline">
              Cadastre-se
            </Link>
          </div>
        </CardFooter>
      </Card>
    </div>
  );
}<|MERGE_RESOLUTION|>--- conflicted
+++ resolved
@@ -26,18 +26,8 @@
 type LoginFormValues = z.infer<typeof loginSchema>;
 
 export default function Login() {
-<<<<<<< HEAD
-  // DIAGNÓSTICO: Log de carregamento da página de login
-  console.log('🚪 [LOGIN-PAGE]', {
-    url: window.location.href,
-    reason: 'página de login carregada',
-    timestamp: new Date().toISOString()
-  });
-
-=======
   console.log('🚪 [LOGIN] Página de login carregada');
   
->>>>>>> 36ef2f60
   const { login, isAuthenticated } = useAuth();
   const [, navigate] = useLocation();
   const [isSubmitting, setIsSubmitting] = useState(false);
